{
  "compilerOptions": {
    "target": "es5",
    "lib": ["dom", "dom.iterable", "esnext"],
    "allowJs": true,
    "skipLibCheck": true,
    "strict": true,
    "forceConsistentCasingInFileNames": true,
    "noEmit": true,
    "esModuleInterop": true,
    "module": "esnext",
    "moduleResolution": "node",
    "resolveJsonModule": true,
    "isolatedModules": true,
    "jsx": "preserve",
    "incremental": true,
    "baseUrl": ".",
    "plugins": [
      {
        "name": "next"
      }
    ],
    "paths": {
      "@/*": ["./*"]
    }
  },
<<<<<<< HEAD
  "include": ["**/*.ts", "**/*.tsx"],
=======
  "include": ["next-env.d.ts", "**/*.ts", "**/*.tsx", ".next/types/**/*.ts"],
>>>>>>> 8a11319e
  "exclude": ["node_modules"]
}<|MERGE_RESOLUTION|>--- conflicted
+++ resolved
@@ -1,7 +1,11 @@
 {
   "compilerOptions": {
     "target": "es5",
-    "lib": ["dom", "dom.iterable", "esnext"],
+    "lib": [
+      "dom",
+      "dom.iterable",
+      "esnext"
+    ],
     "allowJs": true,
     "skipLibCheck": true,
     "strict": true,
@@ -21,13 +25,16 @@
       }
     ],
     "paths": {
-      "@/*": ["./*"]
+      "@/*": [
+        "./*"
+      ]
     }
   },
-<<<<<<< HEAD
-  "include": ["**/*.ts", "**/*.tsx"],
-=======
-  "include": ["next-env.d.ts", "**/*.ts", "**/*.tsx", ".next/types/**/*.ts"],
->>>>>>> 8a11319e
-  "exclude": ["node_modules"]
+  "include": [
+    "**/*.ts",
+    "**/*.tsx"
+  ],
+  "exclude": [
+    "node_modules"
+  ]
 }